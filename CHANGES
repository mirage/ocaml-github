--- conflicted
+++ resolved
@@ -9,14 +9,11 @@
 * Add stats_contributors type (#114 by @sevenEng)
 * Add contribution_week type
 * Fix Repo.get_tags_and_times exception when repository has no tags (#113)
-<<<<<<< HEAD
 * Change Github_core.Make to accept an Env module making the library
   Mirage compatible by moving a Unix.getenv invocation into a parameter (#93)
 * Add contributor and contributors types (#112)
 * Add Repo.contributors to list contributors to a repository (#112)
-=======
 * Register automatically a Message exception printer (#116)
->>>>>>> 7eb47990
 
 1.0.0 (2015-06-01):
 * Changes marked with ! are type changes (not including field additions)
