(*
 * Copyright (c) 2012 Anil Madhavapeddy <anil@recoil.org>
 *
 * Permission to use, copy, modify, and distribute this software for any
 * purpose with or without fee is hereby granted, provided that the above
 * copyright notice and this permission notice appear in all copies.
 *
 * THE SOFTWARE IS PROVIDED "AS IS" AND THE AUTHOR DISCLAIMS ALL WARRANTIES
 * WITH REGARD TO THIS SOFTWARE INCLUDING ALL IMPLIED WARRANTIES OF
 * MERCHANTABILITY AND FITNESS. IN NO EVENT SHALL THE AUTHOR BE LIABLE FOR
 * ANY SPECIAL, DIRECT, INDIRECT, OR CONSEQUENTIAL DAMAGES OR ANY DAMAGES
 * WHATSOEVER RESULTING FROM LOSS OF USE, DATA OR PROFITS, WHETHER IN AN
 * ACTION OF CONTRACT, NEGLIGENCE OR OTHER TORTIOUS ACTION, ARISING OUT OF
 * OR IN CONNECTION WITH THE USE OR PERFORMANCE OF THIS SOFTWARE.
 *
 *)

(* Authorization Scopes *)
module Scope = struct

  let string_of_scope (x:Github_t.scope) =
    match x with
    | `User -> "user"
    | `Public_repo -> "public_repo"
    | `Repo -> "repo"
    | `Gist -> "gist"
    | `Repo_status -> "repo_status"
    | `Delete_repo -> "delete_repo"

  let scope_of_string x : Github_t.scope option =
    match x with
    | "user" -> Some `User
    | "public_repo" -> Some `Public_repo
    | "repo" -> Some `Repo
    | "gist" -> Some `Gist
    | "repo_status" -> Some `Repo_status
    | "delete_repo" -> Some `Delete_repo
    | _ -> None

  let string_of_scopes scopes =
    String.concat "," (List.map string_of_scope scopes)

  let scopes_of_string s =
    let scopes = Re_str.(split (regexp_string ",") s) in
    List.fold_left (fun a b ->
      match scope_of_string b with
      | None -> a
      | Some b -> b::a
    ) [] scopes

  let all = [ `User; `Public_repo; `Repo; `Gist; `Repo_status; `Delete_repo ]
end

module URI = struct
  let authorize ?scopes ?redirect_uri ~client_id () =
    let entry_uri = "https://github.com/login/oauth/authorize" in
    let uri = Uri.of_string entry_uri in
    let q = ["client_id", client_id ] in
    let q = match scopes with
     |Some scopes -> ("scope", Scope.string_of_scopes scopes) :: q
     |None -> q in
    let q = match redirect_uri with
     |Some uri -> ("redirect_uri", Uri.to_string uri) :: q 
     |None -> q in
    Uri.with_query' uri q

  let token ~client_id ~client_secret ~code () =
    let uri = Uri.of_string "https://github.com/login/oauth/access_token" in
    let q = [ "client_id", client_id; "code", code; "client_secret", client_secret ] in
    Uri.with_query' uri q

  let api = "https://api.github.com"

  let authorizations =
    Uri.of_string (Printf.sprintf "%s/authorizations" api)

  let authorization ~id =
    Uri.of_string (Printf.sprintf "%s/authorizations/%d" api id)

  let user ?login () =
    match login with
    |None -> Uri.of_string (Printf.sprintf "%s/user" api)
    |Some u -> Uri.of_string (Printf.sprintf "%s/users/%s" api u)

  let repo ~user ~repo =
    Uri.of_string (Printf.sprintf "%s/repos/%s/%s" api user repo) 

  let repo_issues ~user ~repo =
    Uri.of_string (Printf.sprintf "%s/repos/%s/%s/issues" api user repo) 

  let repo_issue ~user ~repo ~issue_number =
    Uri.of_string (Printf.sprintf "%s/repos/%s/%s/issues/%d" api user repo issue_number) 

  let repo_tags ~user ~repo =
    Uri.of_string (Printf.sprintf "%s/repos/%s/%s/tags" api user repo)

  let repo_tag ~user ~repo ~sha =
    Uri.of_string (Printf.sprintf "%s/repos/%s/%s/git/tags/%s" api user repo sha)

  let repo_refs ?ty ~user ~repo =
    let suffix =
      match ty with
      |None -> ""
      |Some ty -> "/"^ty
    in
    Uri.of_string (Printf.sprintf "%s/repos/%s/%s/git/refs%s" api user repo suffix)

  let repo_commit ~user ~repo ~sha =
    Uri.of_string (Printf.sprintf "%s/repos/%s/%s/commits/%s" api user repo sha)

  let repo_hooks ~user ~repo =
    Uri.of_string (Printf.sprintf "%s/repos/%s/%s/hooks" api user repo)

  let hook ~user ~repo ~num =
    Uri.of_string (Printf.sprintf "%s/repos/%s/%s/hooks/%d" api user repo num)

  let hook_test ~user ~repo ~num =
    Uri.of_string (Printf.sprintf "%s/repos/%s/%s/hooks/%d/tests" api user repo num)

  let repo_pulls ~user ~repo =
    Uri.of_string (Printf.sprintf "%s/repos/%s/%s/pulls" api user repo)

  let pull ~user ~repo ~num =
    Uri.of_string (Printf.sprintf "%s/repos/%s/%s/pulls/%d" api user repo num)

  let pull_commits ~user ~repo ~num =
    Uri.of_string (Printf.sprintf "%s/repos/%s/%s/pulls/%d/commits" api user repo num)

  let pull_files ~user ~repo ~num =
    Uri.of_string (Printf.sprintf "%s/repos/%s/%s/pulls/%d/files" api user repo num)

  let pull_merge ~user ~repo ~num =
    Uri.of_string (Printf.sprintf "%s/repos/%s/%s/pulls/%d/merge" api user repo num)

  let repo_milestones ~user ~repo =
    Uri.of_string (Printf.sprintf "%s/repos/%s/%s/milestones" api user repo)

  let milestone ~user ~repo ~num =
    Uri.of_string (Printf.sprintf "%s/repos/%s/%s/milestones/%d" api user repo num)

  let issue_comments ~user ~repo ~issue_number =
    Uri.of_string (Printf.sprintf "%s/repos/%s/%s/issues/%d/comments" api user repo issue_number)

  let issue_comment ~user ~repo ~comment_id =
    Uri.of_string (Printf.sprintf "%s/repos/%s/%s/issues/comments/%d" api user repo comment_id)

end 

module C = Cohttp
module CL = Cohttp_lwt_unix
module CLB = CL.Body
open Lwt

module Monad = struct
  open Printf

  (* Each API call results in either a valid response or
   * an HTTP error. Depending on the error status code, it may
   * be retried within the monad, or a permanent failure returned *)
  type error =
  | Generic of CL.Response.t
  | Semantic of Github_t.message
  | No_response
  | Bad_response of exn
  and 'a response =
  | Error of error
  | Response of 'a
  and 'a t = 'a response Lwt.t

  let error_to_string = function
    | Generic res ->
      sprintf "HTTP Error %s\n%s\n" (C.Code.string_of_status (CL.Response.status res))
        (String.concat "\n" (C.Header.to_lines (CL.Response.headers res)))
    | Semantic message ->
      sprintf "GitHub Error %s\n%s"
        message.Github_t.message_message
        (List.fold_left (fun s {Github_t.error_resource; error_field; error_code} ->
          let error_field = match error_field with None -> "\"\"" | Some x -> x in
          sprintf "%s> Resource type: %s\n  Field: %s\n  Code: %s\n"
            s error_resource error_field error_code)
           "" message.Github_t.message_errors)
    | No_response -> "No response"
    | Bad_response exn -> sprintf "Bad response: %s\n" (Printexc.to_string exn)    

  let bind x fn =
    match_lwt x with
    |Error e -> return (Error e)
    |Response r -> fn r

  let return r =
    return (Response r)

  let run th =
    match_lwt th with
    |Response r -> Lwt.return r
    |Error e -> fail (Failure (error_to_string e))

  let (>>=) = bind
end

module API = struct
  open Lwt

  (* Use the highest precedence handler that matches the response. *)
  let rec handle_response response = function
    | (p, handler)::more -> if p response then begin
      try_lwt
        lwt r = CLB.string_of_body (snd response) >>= handler in
        return (Monad.Response r)
      with exn -> return (Monad.(Error (Bad_response exn)))
      end else handle_response response more
    | [] ->
        let envelope, message = response in
        if CL.Response.status envelope = `Unprocessable_entity
        then lwt body = CLB.string_of_body message in
             return (Monad.(Error (Semantic (Github_j.message_of_string body))))
        else return (Monad.(Error (Generic envelope)))

  (* Add an authorization token onto a request URI and parse the response
   * as JSON. *)
  let request_with_token ?headers ?token ?(params=[]) uri reqfn resp_handlers =
    let uri = Uri.add_query_params' uri params in
    (* Add the correct mime-type header *)
    let headers = match headers with
     |Some x -> Some (C.Header.add x "content-type" "application/json")
     |None -> Some (C.Header.of_list ["content-type","application/json"]) in
    let uri = match token with
     |Some token -> Uri.add_query_param uri ("access_token", [token]) 
     |None -> uri in
    Printf.eprintf "%s\n%!" (Uri.to_string uri);
    match_lwt (reqfn ?headers) uri with
    |None ->
      return (Monad.(Error No_response))
    |Some response -> begin
      Printf.eprintf "Github response code %s\n%!"
        (C.Code.string_of_status (CL.Response.status (fst response)));
      handle_response response resp_handlers
    end

  (* Convert a request body into a stream and force chunked-encoding
   * to be disabled (to satisfy Github, which returns 411 Length Required
   * to a chunked-encoding POST request). *)
  let request_with_token_body ?headers ?token ?body uri req resp_handlers =
    let body = match body with
      |None -> None |Some b -> CLB.body_of_string b in
    let chunked = Some false in
    request_with_token ?headers ?token uri (req ?body ?chunked) resp_handlers

  let code_handler ~expected_code handler =
    (fun (res,_) -> CL.Response.status res = expected_code), handler

  let get ?headers ?token ?(params=[]) ?(expected_code=`OK) ~uri fn =
    request_with_token ?headers ?token ~params uri CL.Client.get
      [code_handler ~expected_code fn]

  let post ?headers ?body ?token ~expected_code ~uri fn =
    request_with_token_body ?headers ?token ?body uri CL.Client.post
      [code_handler ~expected_code fn]

  let patch ?headers ?body ?token ~expected_code ~uri fn =
    request_with_token_body ?headers ?token ?body uri CL.Client.patch
      [code_handler ~expected_code fn]

  let put ?headers ?body ?token ~expected_code ~uri fn =
    request_with_token_body ?headers ?token ?body uri CL.Client.put
      [code_handler ~expected_code fn]

  let delete ?headers ?token ?(params=[]) ?(expected_code=`No_content) ~uri fn =
    request_with_token ?headers ?token ~params uri CL.Client.delete
      [code_handler ~expected_code fn]
end

open Github_t
open Github_j
open Lwt

module Token = struct
  type t = string

  let create ?(scopes=[`Repo]) ?note ?note_url ?client_id ?client_secret ~user ~pass () =
    let req = { auth_req_scopes=scopes; auth_req_note=note; auth_req_note_url=note_url;
     auth_req_client_id=client_id; auth_req_client_secret=client_secret } in
    let body = string_of_auth_req req in
    let headers = C.Header.(add_authorization (init ()) (C.Auth.Basic (user,pass))) in
    let uri = URI.authorizations in
    API.post ~headers ~body ~uri ~expected_code:`Created (fun body -> return (auth_of_string body))

  let get_all ~user ~pass () =
    let uri = URI.authorizations in
    let headers = C.Header.(add_authorization (init ()) (C.Auth.Basic (user,pass))) in
    API.get ~headers ~uri ~expected_code:`OK (fun body -> return (auths_of_string body))

  let get ~user ~pass ~id () =
    let uri = URI.authorization id in
    let headers = C.Header.(add_authorization (init ()) (C.Auth.Basic (user,pass))) in
    API.get ~headers ~uri ~expected_code:`OK (fun body -> return (auth_of_string body))

  (* Convert a code after a user oAuth into an access token that can
   * be used in subsequent requests.
   *)
  let of_code ~client_id ~client_secret ~code () =
    let uri = URI.token ~client_id ~client_secret ~code () in
    match_lwt CL.Client.post uri with
    |None -> return None
    |Some (res, body) -> begin
      lwt body = CLB.string_of_body body in
      try
        let form = Uri.query_of_encoded body in
        return (Some (List.(hd (assoc "access_token" form))))
      with _ ->
        return None
    end

  let of_auth x = x.auth_token
  let of_string x = x
  let to_string x = x
end

module User = struct
  let current_info ~token () =
    let uri = URI.user () in
    API.get ~token ~uri (fun body -> return (user_info_of_string body))

  let info ?token ~login () =
    let uri = URI.user ~login () in
    API.get ?token ~uri (fun body -> return (user_info_of_string body))
end

module Filter = struct
  type state = [ `Open | `Closed ]
  let string_of_state (s:state) =
    match s with
    |`Open -> "open"
    |`Closed -> "closed"
  
  type milestone_sort = [ `Due_date | `Completeness ]
  let string_of_sort (s:milestone_sort) =
    match s with
    |`Due_date -> "due_date"
    |`Completeness -> "completeness"

  type issue_sort = [ `Created | `Updated | `Comments ]
  let string_of_issue_sort (s:issue_sort) =
    match s with
    |`Created -> "created"
    |`Updated -> "updated"
    |`Comments -> "comments"

  type direction = [ `Asc | `Desc ]
  let string_of_direction (d:direction) =
    match d with
    |`Asc -> "asc"
    |`Desc -> "desc"

  type milestone = [ `Any | `None | `Num of int ]
  let string_of_milestone (m:milestone) =
    match m with 
    |`Any -> "*"
    |`None -> "none"
    |`Num n -> string_of_int n 

  type user = [ `Any | `None | `Login of string ]
  let string_of_user (a:user) =
    match a with
    |`Any -> "*"
    |`None -> "none"
    |`Login u -> u
end

module Pull = struct

  let for_repo ?(state=`Open) ?token ~user ~repo () =
    let params = Filter.([
      "state", string_of_state state ]) in
    API.get ?token ~params ~uri:(URI.repo_pulls ~user ~repo)
      (fun b -> return (pulls_of_string b))

  let get ?token ~user ~repo ~num () =
    let uri = URI.pull ~user ~repo ~num in
    API.get ?token ~uri (fun b -> return (pull_of_string b))

  let create ?token ~user ~repo ~pull () =
    let uri = URI.repo_pulls ~user ~repo in
    let body = string_of_new_pull pull in
    API.post ?token ~body ~uri ~expected_code:`Created (fun b -> return (pull_of_string b))

  let create_from_issue ?token ~user ~repo ~pull_issue () =
    let uri = URI.repo_pulls ~user ~repo in
    let body = string_of_new_pull_issue pull_issue in
    API.post ?token ~body ~uri ~expected_code:`Created (fun b -> return (pull_of_string b))

  let update ?token ~user ~repo ~update_pull ~num () =
    let uri = URI.pull ~user ~repo ~num in
    let body = string_of_update_pull update_pull in
    API.patch ?token ~body ~uri ~expected_code:`OK (fun b -> return (pull_of_string b))

  let list_commits ?token ~user ~repo ~num () =
    let uri = URI.pull_commits ~user ~repo ~num in
    API.get ?token ~uri (fun b -> return (commits_of_string b))

  let list_files ?token ~user ~repo ~num () =
    let uri = URI.pull_files ~user ~repo ~num in
    API.get ?token ~uri (fun b -> return (files_of_string b))

  let is_merged ?token ~user ~repo ~num () =
    let uri = URI.pull_merge ~user ~repo ~num in
    API.(request_with_token ?token uri CL.Client.get [
      code_handler ~expected_code:`No_content (fun _ -> return true);
      code_handler ~expected_code:`Not_found  (fun _ -> return false);
    ])

  let merge ?token ~user ~repo ~num ?merge_commit_message () =
    let uri = URI.pull_merge ~user ~repo ~num in
    let body = string_of_merge_request {merge_commit_message} in
    API.put ?token ~body ~uri ~expected_code:`OK (fun b -> return (merge_of_string b))

end

module Milestone = struct

  let for_repo ?(state=`Open) ?(sort=`Due_date) ?(direction=`Desc) ?token ~user ~repo () =
    let params = Filter.([
      "direction", string_of_direction direction;
      "sort", string_of_milestone_sort sort;
      "state", string_of_state state ]) in
    API.get ?token ~params ~uri:(URI.repo_milestones ~user ~repo) 
      (fun b -> return (milestones_of_string b))

  let get ?token ~user ~repo ~num () =
    let uri = URI.milestone ~user ~repo ~num in
    API.get ?token ~uri (fun b -> return (milestone_of_string b))

  let delete ?token ~user ~repo ~num () =
    let uri = URI.milestone ~user ~repo ~num in
    API.delete ?token ~uri (fun _ -> return ())

  let create ?token ~user ~repo ~milestone () =
    let uri = URI.repo_milestones ~user ~repo in
    let body = string_of_new_milestone milestone in
    API.post ?token ~body ~uri ~expected_code:`Created (fun b -> return (milestone_of_string b))

  let update ?token ~user ~repo ~milestone ~num () =
    let uri = URI.milestone ~user ~repo ~num in
    let body = string_of_update_milestone milestone in
    API.patch ?token ~body ~uri ~expected_code:`OK (fun b -> return (milestone_of_string b))
end

module Issue = struct
  
  let for_repo ?token ?creator ?mentioned ?labels
    ?(milestone=`Any) ?(state=`Open) ?(sort=`Created)
    ?(direction=`Desc) ?assignee ~user ~repo () =
    let params = Filter.([
      "direction", string_of_direction direction;
      "sort", string_of_issue_sort sort;
      "state", string_of_state state;
      "milestone", string_of_milestone milestone ]) in
    let params = match assignee with |None -> params |Some a -> ("assignee", Filter.string_of_user a)::params in
    let params = match creator with |None -> params |Some c -> ("creator", c)::params in
    let params = match mentioned with |None -> params |Some m -> ("mentioned", m)::params in
    let params = match labels with |None -> params |Some l -> ("labels",String.concat "," l)::params in
    let uri = URI.repo_issues ~user ~repo in
    API.get ?token ~params ~uri (fun b -> return (issues_of_string b))

  let create ?token ~user ~repo ~issue () =
    let body = string_of_new_issue issue in
    let uri = URI.repo_issues ~user ~repo in
    API.post ~body ?token ~uri ~expected_code:`Created (fun b -> return (issue_of_string b))

<<<<<<< HEAD
  let edit ?token ~user ~repo ~issue_number ~issue () =
    let body = string_of_new_issue issue in
=======
  let update ?token ~user ~repo ~issue_number ~issue () =
    let body = Github_j.string_of_new_issue issue in
>>>>>>> cec6e065
    let uri = URI.repo_issue ~user ~repo ~issue_number in
    API.patch ~body ?token ~uri ~expected_code:`OK (fun b -> return (issue_of_string b))

  let comments ?token ~user ~repo ~issue_number () =
    let uri = URI.issue_comments ~user ~repo ~issue_number in
    API.get ?token ~uri (fun b -> return (issue_comments_of_string b))

  let create_comment ?token ~user ~repo ~issue_number ~body () =
    let body = string_of_new_issue_comment { new_issue_comment_body=body } in
    let uri = URI.issue_comments ~user ~repo ~issue_number in
    API.post ~body ?token ~uri ~expected_code:`Created (fun b -> return (issue_comment_of_string b))
end

module Repo = struct

  let info ?token ~user ~repo () =
    let uri = URI.repo ~user ~repo in
    API.get ?token ~uri (fun b -> return (repo_of_string b))

  let tags ?token ~user ~repo () =
    let uri = URI.repo_tags ~user ~repo in
    API.get ?token ~uri (fun b -> return (repo_tags_of_string b))

  let refs ?token ?ty ~user ~repo () =
    let uri = URI.repo_refs ?ty ~user ~repo in
    API.get ?token ~uri (fun b -> return (git_refs_of_string b))

  let commit ?token ~user ~repo ~sha () =
    let uri = URI.repo_commit ~user ~repo ~sha in
    API.get ?token ~uri (fun b -> return (commit_of_string b))

  let hooks ?token ~user ~repo () =
    let uri = URI.repo_hooks ~user ~repo in
    API.get ?token ~uri (fun b -> return (hooks_of_string b))

  let hook ?token ~user ~repo ~num () =
    let uri = URI.hook ~user ~repo ~num in
    API.get ?token ~uri (fun b -> return (hook_of_string b))

  let create_hook ?token ~user ~repo ~hook () =
    let uri = URI.repo_hooks ~user ~repo in
    let body = string_of_new_hook hook in
    API.post ~body ?token ~uri ~expected_code:`Created (fun b -> return (hook_of_string b))

  let update_hook ?token ~user ~repo ~num ~hook () =
    let uri = URI.hook ~user ~repo ~num in
    let body = string_of_update_hook hook in
    API.patch ?token ~body ~uri ~expected_code:`OK (fun b -> return (hook_of_string b))

  let delete_hook ?token ~user ~repo ~num () =
    let uri = URI.hook ~user ~repo ~num in
    API.delete ?token ~uri (fun _ -> return ())

  let test_hook ?token ~user ~repo ~num () =
    let uri = URI.hook_test ~user ~repo ~num in
    API.post ?token ~uri ~expected_code:`No_content (fun b -> return ())
end

module Git_obj = struct

  let obj_type_to_string (o:obj_type)=
    match o with
    |`Tree -> "tree"
    |`Commit -> "commit"
    |`Blob -> "blob"
    |`Tag -> "tag"

  let split_ref =
    let re = Re_str.regexp_string "/" in
    fun ref ->
      match Re_str.bounded_split re ref 3 with
      |[_;ty;tl] -> ty, tl
      |_ -> "", ref
end

module Tag = struct

  let tag ?token ~user ~repo ~sha () =
    let uri = URI.repo_tag ~user ~repo ~sha in
    API.get ?token ~uri (fun b -> return (tag_of_string b))

  (* Retrieve a list of SHA hashes for tags, and obtain a
   * name and time for each tag.  If annotated, this is explicit,
   * and otherwise it uses the last commit *)
  let get_tags_and_times ?token ~user ~repo () =
    let open Monad in
    Repo.refs ?token ~ty:"tags" ~user ~repo () >>=
    fun tags ->
      let rec aux acc = function
        | [] -> return acc
        | hd :: tl -> begin
            let _,name = Git_obj.split_ref hd.git_ref_name in
            let sha = hd.git_ref_obj.obj_sha in
            match hd.git_ref_obj.obj_ty with
            |`Commit -> (* lightweight tag, so get commit info *)
               Repo.commit ?token ~user ~repo ~sha () >>=
               fun c ->
                 let acc = (name, c.commit_git.git_commit_author.info_date) :: acc in
                 aux acc tl
            |`Tag ->
               tag ?token ~user ~repo ~sha () >>=
               fun t ->
                 let acc = (name, t.tag_tagger.info_date) :: acc in
                 aux acc tl
            |_ -> aux acc tl
        end
      in aux [] tags
end
<|MERGE_RESOLUTION|>--- conflicted
+++ resolved
@@ -467,13 +467,8 @@
     let uri = URI.repo_issues ~user ~repo in
     API.post ~body ?token ~uri ~expected_code:`Created (fun b -> return (issue_of_string b))
 
-<<<<<<< HEAD
-  let edit ?token ~user ~repo ~issue_number ~issue () =
+  let update ?token ~user ~repo ~issue_number ~issue () =
     let body = string_of_new_issue issue in
-=======
-  let update ?token ~user ~repo ~issue_number ~issue () =
-    let body = Github_j.string_of_new_issue issue in
->>>>>>> cec6e065
     let uri = URI.repo_issue ~user ~repo ~issue_number in
     API.patch ~body ?token ~uri ~expected_code:`OK (fun b -> return (issue_of_string b))
 
